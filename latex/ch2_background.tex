\documentclass[report.tex]{subfiles}
\begin{document}

\chaptertodo{
	unfuck all equations, labels, numbering, etc. -- make it all dynamic
}

\section{Background}
\label{sec:background}

\subsection{Acoustic signals and the time-domain waveform}
\label{sec:timedomain}

\textcite[Chapter~2]{discretebook} define a signal as a term which

\begin{quote}
	conveys information about the state or behavior of a physical system... [S]ignals are synthesized for the purpose of communicating information between humans or between humans and machines... Signals are represented mathematically as functions of one or more independent variables. For example, a speech signal is represented mathematically as a function of time, and a photographic image is represented as a brightness function of two spatial variables.
\end{quote}

\textcite[Chapter~2]{moore} describes the more specific case of sound, or audio signals, as follows:

\begin{quote}
	Sound originates from the vibration of an object. This vibration is impressed upon the surrounding medium (usually air) as a pattern of changes in pressure
\end{quote}

The waveform is defined as the function of pressure variation plotted against time (\cite{moore, melbook}), and is real-valued and continuous in both time and amplitude (\cite[Chapter~2]{melbook}). A continuous-time signal $x$, also called an analog signal, is denoted by $x_{a}(t)$. For digital processing, continuous-time signals need to be sampled periodically to form a sequence of numbers (\cite[Chapter~2]{discretebook}). The resultant domain is called discrete time, and a discrete-time signal is denoted by $x[n]$.  A continuous-time signal and its discrete representation are shown in figure \ref{fig:discretecontinuous}.

\begin{figure}[ht]
	\centering
	\subfloat[Continuous-time waveform]{\includegraphics[height=2.4cm]{./images-tftheory/continuoustime.png}}\\
	\subfloat[Discrete-time waveform]{\includegraphics[height=2.4cm]{./images-tftheory/discretetime.png}}
	\caption{A continous-time signal and its discrete-time representation sampled with $T = 125\mu s$ (\cite[Chapter~2]{discretebook})}
	\label{fig:discretecontinuous}
\end{figure}

\newpagefill

Continuous-time signals are converted into discrete-time representations by two processes: \textit{sampling}, or considering periodic points on the continuous time axis throughout the waveform, and the \textit{quantization} of the amplitude values of the waveform at those points to find the closest digital number (\cite[Chapter~2]{melbook}). The sampling process is controlled by the sampling period $T \text{ seconds}$, or the sampling (or sample) rate $F_{s} = \sfrac{1}{T} \text{ Hz}$, which define the periodicity with which time values are considered. The amplitude quantization process is controlled by the number of quantization levels $2^{B}$, where $B$ is the number of bits per sample of the representation.

First, continuous time needs to be sampled into the discrete time domain. The relationship of a discrete-time signal $x[n]$ of a continuous-time signal $x_{a}(t)$ is defined by $x[n] = x_{a}(nT)$, where $n$ is an integer and $T = \sfrac{1}{F_{s}}$ is the sampling period. The Nyquist-Shannon sampling theorem (\cite[Chapter~4]{discretebook}), described independently by \textcite{nyquist1928} and \textcite{shannon1948}, states that the maximum frequency of a signal that can be represented by a sampling rate $F_{s}$ is $F_{\text{nyq}} = \sfrac{F_{s}}{2}$, which is also called the Nyquist rate or Nyquist frequency. The diagram in figure \ref{fig:aliasing} shows the phenomenon of \textit{undersampling}, which occurs when a time-domain signal is undersampled, i.e. $F_{\text{sig}} > F_{\text{nyq}}$, and the continuous-time signal cannot be reconstructed accurately (\cite[Chapter~4]{dspfirst}). We refer the readers to the chapter in the textbook for a more full description of challenges in signal sampling.

\begin{figure}[ht]
	\centering
	\includegraphics[width=0.5\textwidth]{./images-tftheory/aliasing_undersampling.png}
	\caption{An undersampled cosine wave (red) and the resulting incorrect reconstruction (black) from \textcite{dspfirst}}
	\label{fig:aliasing}
\end{figure}

Second, the continuous amplitude needs to be quantized. Stated by \textcite[Chapter~4]{discretebook}, ``the quantizer is a nonlinear system whose purpose is to transform the input sample $x[n]$ into one of a finite set of prescribed values.'' The second variable which relates to the quantization process is the number of quantization levels. The quantization operation is represented as $ \hat{x}[n] = Q(x[n])$, where $\hat{x}[n]$ is the quantized sample. Quantization levels can be defined to be uniform (evenly spaced) or nonuniform, and in essence the sample values are rounded to the nearest quantization level $2^{B}$, recalling that $B$ is the number of bits per sample in the representation (\cite{discretebook}). An A/D or ADC (analog-to-digital converter) circuit and its operation on a waveform is shown in figure \ref{fig:adccircuit}.

\begin{figure}[ht]
	\centering
	\subfloat[Analog-to-digital converter (ADC)]{\includegraphics[height=2.2cm]{./images-tftheory/adc1.png}}
	\hspace{0.1em}
	\subfloat[ADC details: sampler and quantizer]{\includegraphics[height=2.2cm]{./images-tftheory/adc2.png}}\\
	\vspace{0.1em}
	\subfloat[Waveform results of the ADC process]{\includegraphics[width=0.85\textwidth]{./images-tftheory/adc3.png}}\\
	\caption{An ADC converter circuit showing the time sampling and amplitude quantizing operations (\cite[Chapter~4]{discretebook})}
	\label{fig:adccircuit}
\end{figure}

\newpagefill

\subsection{Transforms of acoustic signals}
\label{sec:freqdomain}

\textcite[Chapter~2B]{moore} states that

\begin{quote}
	[a]lthough all sounds can be specified by their variation in pressure with time, it is often more convenient, and more meaningful, to specify them in a different way when the sounds are complex. This method is based on a theorem by Fourier, who proved that almost any complex waveform can be analyzed, or broken down, into a series of sinusoids with specific frequencies, amplitudes, and phases. This is done using a mathematical procedure called the Fourier transform.
\end{quote}

Throughout this section, the description of the Fourier transform of acoustic signals and the evolution of further transforms that build on it will be covered in detail.

\textcite{ltfat}'s Large Time-Frequency Analysis toolbox (LTFAT) is ``a Matlab/Octave toolbox for working with time-frequency analysis and synthesis.''\footnote{\url{http://ltfat.org/}} It contains a test signal from the glockenspiel instrument, loaded by the \Verb#gspi# function.\footnote{\url{https://ltfat.github.io/doc/signals/gspi.html}} This signal can be seen in audio signal processing papers on the topic of time-frequency (\cite{doerflerphd, balazs, jaillet, tfjigsaw, invertiblecqt, wmdct}). This is because the glockenspiel contains both tonal and transient properties, which have conflicting needs for time and frequency resolution in their analysis. Figure \ref{fig:glockwaveform} shows the discrete-time waveform of the glockenspiel signal. For the rest of this chapter, demonstrations of each transform will use this same glockenspiel signal as the input $x[n]$. The signal contains 262144 samples, and is sampled with a rate of 44100 Hz, meaning the total duration is $\sfrac{262144}{44100} \approx$ 5.94 seconds.

\begin{figure}[ht]
	\centering
	\includegraphics[width=0.825\textwidth]{./images-gspi/gspi_time_domain.png}
	\caption{Glockenspiel waveform}
	\label{fig:glockwaveform}
\end{figure}

\newpagefill

\subsubsection{Frequency analysis and the Fourier transform}
\label{sec:freqanal}

The Fourier transform originated as an integral transform in mathematics, which are a class of ``useful tools for solving problems involving certain types of partial differential equations (PDEs), mainly when their solutions on the corresponding domains of definition are difficult to deal with'' (\cite{fourierhistory}). The Fourier transform was originally introduced by Joseph Fourier in his earlier papers (\cite{fourierhist1, fourierhist2}), and fully expanded and collected in his seminal work on heat (\cite{fourierheat}). The connection of the Fourier transform to music is described by \textcite{fouriermusic}, who state that

\begin{quote}
	[b]eyond the scope of thermal conduction, Joseph Fourier's treatise on the Analytical Theory of Heat (1822) profoundly altered our understanding of acoustic waves. It posits that any function of unit period can be decomposed into a sum of sinusoids, whose respective contribution represents some essential property of the underlying periodic phenomenon. In acoustics, such a decomposition reveals the resonant modes of a freely vibrating string.
\end{quote}

The continuous-time Fourier transform (CTFT) of a time-domain acoustic waveform is defined by the pair of equations \ref{equation:ctft} and \ref{equation:ictft} (\cite[Chapter~11]{dspfirst}):
\begin{align}
	X(j\omega) = \int_{-\infty}^{\infty}{x(t)e^{-j\omega t}\mathit{dt}} \tag{1}\label{equation:ctft} \\
	x(t) = \frac{1}{2\pi}\int_{-\infty}^{\infty}{X(j\omega)e^{j\omega t}\mathit{d\omega}} \tag{2}\label{equation:ictft}
\end{align}

$X(j\omega)$ is referred to by \textcite{dspfirst} as the frequency-domain representation of the signal $x(t)$, as the equation \ref{equation:ictft} defines the signal $x(t)$ as a ``sum of infinitely many complex-exponential signals with $X(j\omega)$ controlling the amplitude and phases of these signals.'' The continuous-time Fourier transform provides a one-to-one mapping of the time domain to the frequency domain.

As discussed in section \ref{sec:timedomain}, signals needs to be transformed from the continuous to the discrete domain via sampling to be processed digitally or computationally. The discrete-time Fourier transform (DTFT), also called the discrete Fourier transform (DFT), is derived from a sampled version of the continuous-time Fourier transform (shown previously in equations \ref{equation:ctft} and \ref{equation:ictft}), and is defined by the pair of equations \ref{equation:dtft} and \ref{equation:idtft} (\cite[Chapter~12]{melbook}):
\begin{align}
	X(e^{j\omega}) = \sum_{n = -\infty}^{\infty}{x[n]e^{-j\omega n}} \tag{3}\label{equation:dtft} \\
	x[n] = \frac{1}{2\pi}\int_{-\pi}^{\pi}{X(e^{j\omega})e^{j\omega n}\mathit{d\omega}} \tag{4}\label{equation:idtft}
\end{align}

The Fourier transform is a complex-valued function of $\omega$, which is the variable that represents the angular frequency in radians. The Fourier transform can be expressed in the rectangular form in equation \ref{equation:rect} or polar form in equation \ref{equation:polar} (\cite[Chapter~2]{discretebook}):
\begin{align}
	X(e^{j\omega}) = X_{\text{real}}(e^{j\omega}) + j X_{\text{imag}}(e^{j\omega}) \tag{5}\label{equation:rect} \\
	X(e^{j\omega}) = |X(e^{j\omega})|e^{j\measuredangle X(e^{j\omega})} \tag{6}\label{equation:polar}
\end{align}

The quantities $|X(e^{j\omega})|$ and $\measuredangle X(e^{j\omega})$ are referred to as the magnitude and phase respectively. The Fourier transform is also referred to as the spectrum, while its magnitude and phase are the magnitude and phase spectra respectively (\cite{discretebook}).

In \textcite[Chapter~9]{discretebook} it is described that in its original formulation, the algorithmic complexity of the DFT is $O(N^{2})$, i.e. the running time of the algorithm grows proportionally the size of the input signal squared (\cite{skiena}). However, starting from legendary mathematician Carl Friedrich Gauss in 1805 (\cite{gausshist}), and reaching its most famous formulation published by \textcite{cooleytukey}, a family of efficient algorithms for the computation of the DFT by computing a series of smaller DFTs, known collectively as the Fast Fourier Transform (FFT), reduced this computation time to $O(N \log{N})$. This resulted in the FFT becoming one of the most important algorithms of the 20th century (\cite{ffttopten}). Refer to figure \ref{fig:bigo} to see the differences in the expected running times of the FFT over the naive implementation.

\begin{figure}[ht]
	\centering
	\includegraphics[width=0.7\textwidth]{./images-misc/bigo.png}\\
	\caption{Visual comparison of the ``Big-O'', or worst-case running times of algorithms (taken from \url{https://www.bigocheatsheet.com/})}
	\label{fig:bigo}
\end{figure}

The number of points, or samples, of the DFT, determines the frequency resolution, also called $\mathit{df}$ or $\mathit{\Delta f}$, which is the frequency spacing between each point in the resulting spectrum (\cite{discretebook}). The frequency resolution of an $N$-point DFT is $\mathit{df} = \sfrac{F_{s}}{N}$, where $F_{s}$ is the sampling rate of the input signal. An illustration of the magnitude and phase spectra of the DFT are shown in figure \ref{fig:glockdft}, using two different lengths of DFT to show the difference in the low and high frequency resolutions.

\begin{figure}[ht]
	\centering
	\subfloat[2048-point DFT, $\mathit{df} = 21.533 Hz$]{\includegraphics[width=\textwidth]{./images-gspi/gspi_dft.png}}\\
	\subfloat[262144-point DFT, $\mathit{df} = 0.168 Hz$]{\includegraphics[width=\textwidth]{./images-gspi/gspi_dft_bigger.png}}
	\caption{DFT of the Glockenspiel waveform. Note the richer frequency information in the higher frequency resolution transform in (b)}
	\label{fig:glockdft}
\end{figure}

\newpagefill

\subsubsection{Joint time-frequency analysis -- the Gabor transform and the Short-time Fourier Transform (STFT)}
\label{sec:jointtfa}

Continuing from the discussion of the DFT in the previous section \ref{sec:freqanal}, \textcite[Chapter~10]{discretebook} state that ``often, in practical applications of sinusoidal signal models, the signal properties (amplitudes, frequencies, and phases) will change with time. For example, nonstationary signal models of this type are required to describe radar, sonar, speech, and data communication signals. A single DFT estimate is not sufficient to describe such signals...''

\textcite{gabor1946}'s seminal signal processing paper, \textit{The Theory of Communication}, introduced significant and far-reaching concepts in the time and frequency analysis of acoustic signals. Gabor quotes famed American telecommunication engineer John Carson (\cite{carsonfamous}) to describe the limitations of the Fourier transform:

\begin{quote}
	[t]he foregoing solutions [of the Fourier transform], though unquestionably mathematically correct, are somewhat difficult to reconcile with our physical intuitions and our physical concepts of such variable frequency mechanisms as, for instance, the siren
\end{quote}

According to \textcite{korpel}, ``Gabor came to the conclusion that the difficulty lay in our mutually exclusive formulations of time analysis and frequency analysis ... he suggested a new method of analyzing signals in which time and frequency play symmetrical parts.''

Gabor derived the principal of time-frequency uncertainty from Heisenberg's uncertainty principle in quantum physics, which states that ``the more precisely the position [of an electron] is determined, the less precisely the momentum is known, and conversely'' (\cite{hallm, heisenberg1927}). Gabor's time-frequency uncertainty principle states that ``although we can carry out the analysis [of the acoustic signal] with any degree of accuracy in the time direction or frequency direction, we cannot carry it out simultaneously in both beyond a certain limit'' (\cite{gabor1946}). This is also referred to as the Gabor limit, and $\Delta t$ and $\Delta f$ are defined as ``the uncertainties inherent in the definition of the epoch t and frequency f of an oscillation.'' Gabor referred to the time-frequency tile $\Delta t \Delta f$ as the \textit{logon}, or smallest possible unit of time-frequency information.

Let's start with a description of the time-domain unit impulse signal or sequence (\cite[Chapter~2]{melbook}) in equation \ref{equation:delta}:
\begin{flalign}\label{equation:delta}
\delta[n] = \begin{cases}
	1 \text{\hspace{1em}} n = 0\\
	0 \text{\hspace{1em}} \text{otherwise}
\end{cases}
\end{flalign}

The impulse is a useful signal, as it is the ``simplest [time-domain] sequence because it has only one nonzero value, which occurs at n = 0. The mathematical notation is that of the Kronecker delta function'' (\cite[Chapter~5]{dspfirst}). Note the Kronecker delta function is the discrete equivalent of the Dirac delta function (\cite[Chapter~2]{melbook}). Contrast this with the DFT spectrum of a signal that is only non-zero at the 0 Hz (or DC) frequency component, which is a ``cosine signal with zero frequency'' (\cite[Chapter~3]{dspfirst}).

Figure \ref{fig:gaborfirst}(a) shows the unit impulse contrasted with the DC-component DFT, and these two in fact demonstrate the mutually exclusive formulations of time and frequency. The unit impulse, which has a single non-zero value in the time domain, has an infinite extent in the frequency domain. Conversely, the DC-component DFT has a single non-zero value in the frequency domain, but has an infinite extent in the time domain. Figure \ref{fig:gaborfirst}(b) shows the intuition of the time-frequency tradeoff as a choice of signal length. The sine wave's periodicity is more apparent over longer periods of time $\Delta t$, but the detail of the individual sample values become lost.

\begin{figure}[ht]
	\centering
	\subfloat[Mutually exclusive formulations of time and frequency by two extremes, the unit impulse (bottom left) and the 0 Hz cosine DFT spectrum (top right)]{\includegraphics[height=5cm]{./images-tftheory/gabor13.png}}
	\hspace{2em}
	\subfloat[The periodicity of the sine wave is more apparent with a longer $\Delta t$, at the cost of temporally localized sample values]{\includegraphics[height=6.25cm]{./images-tftheory/gabor2.png}}
	\caption{Time-frequency tradeoff intuitions (\cite{gabor2})}
	\label{fig:gaborfirst}
\end{figure}

The result of the time-frequency uncertainty principle is a property of the choice of the Fourier transform to swap between the mutually exclusive domains of time and frequency. To further elaborate that this is a consequence of the Fourier transform, several psychacoustic studies have shown that humans can exhibit better time-frequency resolution than the Gabor limit. \textcite{psycho2} describes one of these experiments:

\begin{quote}
	It is concluded that models based on a place (spectral) analysis should be subject to a limitation of the type $\Delta f \cdot d \ge \text{constant}$, where $\Delta f$ is the frequency difference limen (DL) for a tone pulse of duration d. [...]  It was found that at short durations the product of $\Delta f$ and d was about one order of magnitude smaller than the minimum predicted [...]
\end{quote}

More recently, according to \textcite{psycho1}:

\begin{quote}
	[w]e have conducted the first direct psychoacoustical test of the Fourier uncertainty principle in human hearing, by measuring simultaneous temporal and frequency discrimination. Our data indicate that human subjects often beat the bound prescribed by the uncertainty theorem, by factors in excess of 10.
\end{quote}

Note that these are not refutations of Gabor's ideas, but in fact a confirmation. \textcite{gabor1946} himself stated that ``most sound analysis and processing tools today continue to use models based on spectral theories... [w]e believe it is time to revisit this issue.'' Nevertheless, if we choose to proceed with time-frequency analysis despite the limitations, it is preferable to minimize time-frequency uncertainty, or to set the \textit{logon} ($\Delta t \Delta f$) to it lowest possible value, unity. \textcite{gabor1946} asks:

\begin{quote}
What is the shape of the signal for which the product $\Delta t \Delta f$ actually assumes the smallest possible value? [... it is] the modulation product of a harmonic oscillation of any frequency with a pulse of the form of the probability function
\end{quote}

Gabor performed joint time-frequency analysis by multiplying overlapping, temporally consecutive portions of the input signal with shifted copies of the Gaussian window function (i.e. the probability function from the quote above), and by taking the Fourier transform of the windowed segments of the signal. The Gabor transform $G(f)$ of a discrete-time signal $x(n)$ is described by equation \ref{equation:gabort}:
\begin{flalign}\tag{7}\label{equation:gabort}
	\nonumber \mathbf{G(f)} &= [G_{1}(f), G_{2}(f), ..., G_{k}(f)], G_{m}(f) = \sum_{n = -\infty}^{\infty}x(n)g(n-\beta m)e^{-j2\pi \alpha n}
\end{flalign}

<<<<<<< HEAD
where $g(\cdot)$ is a Gaussian low-pass window function localized at 0, $G_{m}(f)$ is the DFT of the signal centered around time $\beta m$, and $\alpha$ and $\beta$ control the time-frequency resolution of the transform.
=======
where $g(\cdot)$ is a Gaussian low-pass window function localized at 0, $G_{m}(f)$ is the DFT of the signal centered around time $\beta m$, and $\alpha$ and $\beta$ control the time and frequency resolution of the transform.

The mathematical details, derivations, and proofs of these equations are beyond the scope of this thesis. However, an interesting connection between \textcite{gabor1946}'s equations and \textcite{shannon1948}'s sampling theorem can be shown with a precursory overview of the equations. Gabor's original paper describes the Gabor transform by the following set of equations:
>>>>>>> fd94d980

The STFT, or short-time Fourier transform, has been described independently from Gabor's work (\cite{stftindie}), but additional research in the 1980s (\cite{dictionary}) led to the STFT being formalized and described as a special case of the Gabor transform, in recognition of Gabor's pioneering work. The STFT $X(f)$ of a discrete-time signal $x(n)$ is described by equation \ref{equation:stft}:
\begin{flalign}\tag{8}\label{equation:stft}
	\nonumber \mathbf{X(f)} &= [X_{1}(f), X_{2}(f), ..., X_{k}(f)], X_{m}(f) = \sum_{n = -\infty}^{\infty}x(n)g(n-mR)e^{-j2\pi f n}
\end{flalign}

where $g(\cdot)$ are the time-shifted, localized windows, $X_{m}(f)$ is the DFT of the audio signal centered about time $mR$, and $R$ is the hop size between successive time-shifts of the window. Note how similar equations \ref{equation:gabort} and \ref{equation:stft} are, which is expected since the original Gabor transform is the STFT with a Gaussian window. Practically, the STFT allows the use of different windows and overlap sizes (\cite{stftinvertible}), as long as overlap-add conditions are respected.\footnote{\url{https://www.mathworks.com/help/signal/ref/iscola.html}}

Figure \ref{fig:gabortf} shows different sizes of \textit{logon} in the time-frequency plane, and how the Gabor transform and the STFT with higher frequency or higher time resolution appear on the time-frequency plane.

\begin{figure}[ht]
	\centering
	\subfloat[Pure time domain, pure frequency domain, and Gabor's time-frequency tiles of $\Delta t \Delta f = 1$]{\includegraphics[height=3.4cm]{./images-tftheory/gabor3.png}}\\
	\subfloat[High frequency resolution vs. high time resolution]{\includegraphics[height=3.2cm]{./images-tftheory/gabor4.png}}
	\caption{Different tiling of the time-frequency plane (\cite{gabordiagrams})}
	\label{fig:gabortf}
\end{figure}

Figure \ref{fig:stfts} shows the Gabor transform alongside the STFT using a popular choice of window, the Hamming window, for three different window sizes: 128 samples, 2048 samples, and 16384 samples, which at the sample rate of the glockenspiel signal (44100 Hz) represent $\sfrac{128}{44100}\cdot 1000 = $ 2.9 ms, 46.44 ms, and 371.52 ms respectively. The Hamming window was chosen because it is the default window in the MATLAB \Verb#spectrogram# function.\footnote{\url{https://www.mathworks.com/help/signal/ref/spectrogram.html}}

We close the chapter with a quote from \textcite{doerflersouls}, who describe the powerful properties of the STFT and why its such an important tool in the analysis of acoustic signals:

\begin{quote}
       ... the STFT has at least three souls: it is the Fourier transform of windowed portions of the signal, it is the convolution of the signal with modulated versions of the window and it is the scalar product of the signal with time-shifted modulated versions of the window. These three souls can be exploited in the applications, for the computation of the STFT and for its sampling ...
\end{quote}

\begin{figure}[ht]
	\centering
	\subfloat[STFT, 128-sample Hamming]{\includegraphics[width=0.5\textwidth]{./images-gspi/gspi_hamm_128.png}}
	\subfloat[Gabor transform, 128-sample Gaussian]{\includegraphics[width=0.5\textwidth]{./images-gspi/gspi_gauss_128.png}}\\
	\subfloat[STFT, 2048-sample Hamming]{\includegraphics[width=0.5\textwidth]{./images-gspi/gspi_hamm_2048.png}}
	\subfloat[Gabor transform, 2048-sample Gaussian]{\includegraphics[width=0.5\textwidth]{./images-gspi/gspi_gauss_2048.png}}\\
	\subfloat[STFT, 16384-sample Hamming]{\includegraphics[width=0.5\textwidth]{./images-gspi/gspi_hamm_16384.png}}
	\subfloat[Gabor transform, 16384-sample Gaussian]{\includegraphics[width=0.5\textwidth]{./images-gspi/gspi_gauss_16384.png}}\\
	\subfloat[2048-sample Gaussian vs. Hamming window]{\includegraphics[width=0.5\textwidth]{./images-tftheory/gaussianvshamming.png}}
	\caption{Visual comparison of the Hamming-window STFT and the Gaussian-window STFT (i.e. the Gabor transform), using the Glockenspiel signal}
	\label{fig:stfts}
\end{figure}

\newpagefill

\subsubsection{Constant-Q Transform (CQT)}

As initially described in section \ref{sec:motivation}, music should be analyzed with long-duration windows in the low frequency region, and with short-duration windows in the high frequency region (\cite{doerflerphd, cqtransient}). \textcite{cqtransient} also discussed the disadvantage of the STFT, which is its ``rigid time-frequency resolution trade-off providing a constant absolute frequency resolution throughout the entire range of audible frequencies. In contrast to this we know that due to both musical and auditory aspects frequency resolution is preferred that increases from high to low frequencies (and vice versa for time resolution).''

The constant-Q transform was originally proposed by \textcite{jbrown} to analyze musical signals with a logarithmic frequency scale to better show the relationship between the fundamental frequency of a musical instruments and its harmonics. The name ``constant-Q'' refers to the constant ratio of the frequency being analyzed to the frequency resolution of analysis, or $\sfrac{f}{\Delta f} = Q$.

The resulting transform used long-duration windows in the low frequency regions and short-duration windows in the high frequency regions. Judith Brown's CQT also demonstrated a good time resolution (\cite{cqtransient}) for transients and broadband signals through its use of short-duration windows in the high-frequency regions. Figure \ref{fig:jbrowncqt} shows some properties of the linearly-spaced DFT spectrum compared to the constant-Q transform, and the different window sizes used for each region. Equation \ref{equation:jbrowncqt} describes how the different windows $N[k]$ are applied to the signal:
\begin{align}\tag{9}\label{equation:jbrowncqt}
	\nonumber N[k] \text{(window length)} &= \frac{f_{s}}{f_{k}}Q, W[k, n] = \alpha + (1 - \alpha)\cos(\frac{2\pi n}{N[k]})
\end{align}

\begin{figure}[ht]
	\centering
	\subfloat[Properties of DFT, CQT]{\includegraphics[height=5.05cm]{./images-tftheory/dftvcqt.png}}
	\hspace{0.5em}
	\subfloat[Window sizes for CQT]{\includegraphics[height=5cm]{./images-tftheory/qwindowchanges.png}}
	\caption{Various aspects of \textcite{jbrown}'s CQT}
	\label{fig:jbrowncqt}
\end{figure}

Shortly after the original CQT (\cite{jbrown}), a faster implementation of the same algorithm was published by \textcite{msp}. These early implementations of the CQT were computed by using specific window sizes for each frequency region of interest, and were also not designed to be invertible, making them suitable only for analysis. \textcite{klapuricqt}, considering \textcite{msp}'s CQT as a base, improved the performance, and introduced for the first time an algorithm for an approximated reconstruction of the CQT coefficients. The approximate inverse for the CQT was also approached differently by \textcite{fitzgeraldcqt}.

\todo[inline]{the original judith brown CQT is the origin of the research that led to the NSGT}
The Constant-Q transform (CQT) is time-frequency transform for musical signals, originally designed by \textcite{jbrown}, the relationship between the fundamental frequency and its harmonics on a logarithmic frequency scale more clearly than the linear frequency scale of the traditional discrete Fourier transform (DFT).

 A demonstration of the CQT is shown in figure \ref{fig:earlycqt}.

\begin{figure}[ht]
	\centering
	\subfloat[Linear frequency spectrum]{\includegraphics[height=4.75cm]{./images-tftheory/violindft.png}}
	\subfloat[Constant-Q transform]{\includegraphics[height=4.75cm]{./images-tftheory/violincqt.png}}
	\caption{Violin playing the diatonic scale, $G_{3} \text{(196Hz)} - G_{5} \text{(784Hz)}$}
	\label{fig:earlycqt}
\end{figure}

\subsubsection{Nonstationary Gabor Transform (NSGT) and the sliCQ transform}
\label{sec:theorynsgt}

\chaptertodo{
	tf presentation 2 -- intro to doerfler 2 dictionaries and single transform NSGT
}

The original CQT had no inverse transform, but later works led to approximate inverses \cite{klapuricqt, fitzgeraldcqt}. 
, which has an important application in the perfectly-invertible CQT, or CQ-NSGT \cite{invertiblecqt}

The more general NSGT should be studied instead the CQT for the following reasons:
\begin{itemize}
	\item
		It solves the earlier CQT's \cite{jbrown, klapuricqt, fitzgeraldcqt} lack of stable inverse, which was a known weakness \cite{lackinverse}
	\item
		It can use other potentially interesting frequency scales besides the constant-Q logarithmic scale, such as the psychoacoustically-motivated mel, Bark, or ERB scales \todo{cite me}, or variable-Q scales \todo{cite gamma and other}
\end{itemize}

Additionally, the constant-Q transform \cite{jbrown, klapuricqt, invertiblecqt} even before its formulation as a specialized variant of the nonstationary Gabor transform \cite{balazs}, is an STFT applied with window of different sizes, which are of long duration at low frequencies to create a fine frequency resolution (and sacrificing time resolution as per the time-frequency uncertainty principle), and gradually decrease the windows in duration to improve the time resolution (and sacrifice frequency resolution). At the same time, consider that the iterative harmonic-percussive source separation algorithms in \cite{driedger, fitzgerald2} use two-pass spectral masking with two different configurations of spectrograms -- one with a large window size (4096 samples in \cite{driedger}, 16384 samples in \cite{fitzgerald2}) for representing the harmonic or pitched instruments sharply and estimating the harmonic mask, and one with a short window size (256 samples in \cite{driedger}, 1024 samples in \cite{fitzgerald2}) for representing percussion or transients more sharply and estimating the percussive mask.

The connection to the CQT, or NSGT, is that these contain within a single transform the high frequency resolution of a the large-size spectrogram in the low frequency regions, and the high time resolution of the small-size spectrogram in the high frequency regions. According to \textcite{musicsepgood}'s survey on music source separation, most spectral masking techniques try to exploit the 

\begin{figure}[ht]
	\centering
	\includegraphics[width=9cm]{./images-tftheory/tf_tradeoff_dorfler.png}
	\caption{Time-frequency tradeoff for a glockenspiel signal}
	\label{fig:dorflertradeoff}
\end{figure}

The time-frequency tradeoff is demonstrated on a musical glockenspiel signal in figure \ref{fig:dorflertradeoff}. Notice how the wide window spectrogram shows frequency components (horizontal lines) with a sharper definition than the blurry lines in the narrow window spectrogram, while the narrow window spectrogram shows temporal events (vertical lines) with a sharper definition than the wide window spectrogram.

\begin{enumerate}
    \item
	    Velasco, Holighaus, D{\"o}rfler and Grill, 2011: they approach the problem differently - by means of a nonstationary Gabor transform. This allows perfect reconstruction for first time while the transform is still computationally efficient (faster than Sch{\"o}rkhuber and Klapuri, 2010). However, it does not allow real-time implementations and phases are not accurate. Code: \url{http://www.univie.ac.at/nonstatgab/toolbox.php}
    \item
	    Holighaus, D{\"o}rfler, Velasco and Grill, 2012: Based on the Velasco, Holighaus, Dörfler and Grill, 2011 - allowing perfect reconstruction. They propose sliCQT (slicing by using an overlapping window) to allow real-time computations. Code: \url{http://www.univie.ac.at/nonstatgab/toolbox.php}
    \item
	    Sch{\"o}rkhuber, Klapuri, Holighaus and Dörfler, 2014: Based on the Velasco, Holighaus, Dörfler and Grill, 2011 - allowing perfect reconstruction. They solve the problem with phases by means of a frequency mapping and they also propose a Variable-Q transform (that allows ie. ERBlets). Code: \url{http://www.cs.tut.fi/sgn/arg/CQT/}
    \item
	    Sch{\"o}rkhuber, Klapuri, Holighaus and D{\"o}rfler, 2014, a nonstationary Gabor transform, allows perfect reconstruction while the phases are still accurate. It might be interesting to implement this in Essentia.
\end{enumerate}



\todo[inline]{brief intro to frame theory and math stuff}

\todo[inline]{irregular time and frequency sampling, show grids, varying time-frequency resolution etc.}

\todo[inline]{arbitrary f scales and time scales}

\todo[inline]{slicq is the realtime variant}

\todo[inline]{whats the output, what does it mean, how does it relate to the FFT coefficients, time-frequency matrix}

\newpagefill

\subsection{Nonlinear frequency scales for music analysis}
\label{sec:freqscales}

\ichfeedback{better title? this is a bit long. ``Frequency scales that may be useful for music or psychoacoustic purposes'' seems like a mouthful - ``Frequency scales for music analysis``?}

\subsubsection{Scales based on Western pitch}

constant-q, log, western pitch scale, octave

variable-q - same with gamma offset

from \cite{variableq1, variableq2}, same as cq-log but with a gamma parameter

\subsubsection{Psychoacoustic scales}

mel, bark

\newpagefill

\subsection{Machine learning}
\label{sec:ml}

\ichfeedback{if i'm presenting a neural network, it's probably necessary to have this section?}

\chaptertodo{
	use MIR presentation introduction to machine and deep learning\\
	mention signal processing, basis pursuit, etc., i.e. classic approximate/probabilistic signal processing
}

\subsubsection{Deep learning}
\label{sec:dl}

\newpagefill

\subsection{Music source separation}
\label{sec:musicsep}

\subsubsection{Task motivation and definition}

\todo[inline]{purposes and uses - why do we want to do this}

\subsubsection{Public datasets}

The most popular music stem dataset used by SISEC and SigSep is the MUSDB18 dataset (\cite{musdb18}), and more recently the HQ (high-quality) version (\cite{musdb18hq}). MUSDB18-HQ contains stereo wav files sampled at 44100 Hz representing stems (drum, vocal, bass, and other) from a collection of permissively licensed music, specifically intended for recording, mastering, mixing (and in this case, ``de-mixing'', or source separation) research. It combines earlier mixing/demixing datasets (\cite{otherdataset1, otherdataset2}).

The songs in the MUSDB18-HQ dataset have a fixed train, validation, and test split. Following the rules defined in the ISMIR 2021 Music Demixing Challenge,\footnote{\url{https://www.aicrowd.com/challenges/music-demixing-challenge-ismir-2021}} for a network to be considered trained only on MUSDB18-HQ, the predefined data splits must be used.

\subsubsection{Evaluation measures}

The SigSep\footnote{\url{https://sigsep.github.io/}} community, borrowing from the methodology of Signal Separation Evaluation Campaign (SISEC), uses the BSS (Blind Source Separation) Eval \cite{bss} objective measure for separation quality. There are 4 distinct metrics that comprise BSS:

\begin{itemize}
\item
	\textbf{ISR:} source Image to Spatial distortion Ratio
\item
	\textbf{SIR:} Signal to Interference Ratio
\item
	\textbf{SAR:} Signal to Artifacts Ratio
\item
	\textbf{SDR:} Signal to Distortion Ratio
\end{itemize}

Out of these 4 scores, SDR is the single global score which is commonly used to summarize the overall performance of a music demixing system (\cite{sdruseful}). The SDR as it was defined in the ISMIR 2021 Music Demixing Challenge (and used to rank the participants) can be computed from the following equation:

\[ \]

In the SigSep community and in the most recent SiSec evaluation (\cite{sisec2018}), the BSS evaluation measure used is BSS v4, a variant of BSS available in their Python libraries museval\footnote{\url{https://github.com/sigsep/sigsep-mus-eval}} and bsseval.\footnote{\url{https://github.com/sigsep/bsseval}} The differences between BSS as used in SiSec 2016 (\cite{sisec2016}) and BSS v4 are outlined in the bsseval project's GitHub README file:

\begin{quote}
	One particularity of BSSEval is to compute the metrics after optimally matching the estimates to the true sources through linear distortion filters. This allows the criteria to be robust to some linear mismatches... this matching is the reason for most of the computation cost of BSSEval...

	For this package, we enabled the option of having time invariant distortion filters, instead of necessarily taking them as varying over time as done in the previous versions of BSSEval. First, enabling this option significantly reduces the computational cost for evaluation because matching needs to be done only once for the whole signal. Second, it introduces much more dynamics in the evaluation, because time-varying matching filters turn out to over-estimate performance. Third, this makes matching more robust, because true sources are not silent throughout the whole recording, while they often were for short windows
\end{quote}

\subsubsection{Survey of computational approaches}

\ichfeedback{spectral masking, NMF, machine learning, deep learning - i can lean on the machine learning introduction section right before}

\todo[inline]{summary of approaches over the year e.g. nonnegative matrix factorization to machine learning to deep learning}

\subsubsection{Time-frequency masking and oracle estimators}

\ichfeedback{i think the idea of the oracle mask computed from ground truths is important enough to be in the section title}

\ichfeedback{it will come up later in the thesis when choosing hyperparameters for the sliCQ}

\subsubsection{Open-Unmix (UMX) and CrossNet-Open-Unmix (X-UMX)}

\chaptertodo{
	\url{https://papers.nips.cc/paper/2014/file/a14ac55a4f27472c5d894ec1c3c743d2-Paper.pdf}\\
	use my RNN slides from MIR-presentations\\
	UMX bi-LSTM comes from \url{https://www.researchgate.net/publication/335688695_Open-Unmix_-_A_Reference_Implementation_for_Music_Source_Separation}\\
	more umx \url{https://hal.inria.fr/hal-02293689/document}\\
	bi-LSTM here which comes from \url{https://www.researchgate.net/publication/315100151_Improving_music_source_separation_based_on_deep_neural_networks_through_data_augmentation_and_network_blending}\\
	more here \url{https://ieeexplore.ieee.org/document/7952158}\\
	more here \url{https://www.researchgate.net/profile/Yuki-Mitsufuji/publication/315100151_Improving_music_source_separation_based_on_deep_neural_networks_through_data_augmentation_and_network_blending/links/59ed4f844585151983ccdcba/Improving-music-source-separation-based-on-deep-neural-networks-through-data-augmentation-and-network-blending.pdf}\\
	finally comes from here \url{https://www.semanticscholar.org/paper/Framewise-phoneme-classification-with-bidirectional-Graves-Schmidhuber/2f83f6e1afadf0963153974968af6b8342775d82}

}

 \textcite{umx}'s deep learning model for music source separation is intended to be a near state-of-the-art, open implementation based on the open MUSDB18 and MUSDB18-HQ datasets and designed to foster source separation research \cite{musdb18, musdb18hq}. A deep neural network is used to estimate the magnitude spectrograms of the sources given a mixed song as an input. The sources are the same as the four stems per track in MUSDB18: drums, vocals, bass, other. Finally, the estimate is used to compute a soft mask.

 \subsubsection{Convolutional denoising autoencoders}

 While the discussed Open-Unmix model is based on a sequence-to-sequence LSTM architecture, a different class of neural network called convolutional autoencoders, or convolutional denoising autoencoders (CDAE), have been seeing increasing use in music demixing (\cite{plumbley1, plumbley2}).

 In particular, the CDAE networks of \textcite{plumbley1} and \textcite{plumbley2} give some simple and adaptable ideas for performing music demixing with 2D convolutional layers applied on time-frequency transforms.

 \todo[inline]{plumbley's papers here and a bit of CNN theory}

\end{document}<|MERGE_RESOLUTION|>--- conflicted
+++ resolved
@@ -194,13 +194,7 @@
 	\nonumber \mathbf{G(f)} &= [G_{1}(f), G_{2}(f), ..., G_{k}(f)], G_{m}(f) = \sum_{n = -\infty}^{\infty}x(n)g(n-\beta m)e^{-j2\pi \alpha n}
 \end{flalign}
 
-<<<<<<< HEAD
-where $g(\cdot)$ is a Gaussian low-pass window function localized at 0, $G_{m}(f)$ is the DFT of the signal centered around time $\beta m$, and $\alpha$ and $\beta$ control the time-frequency resolution of the transform.
-=======
 where $g(\cdot)$ is a Gaussian low-pass window function localized at 0, $G_{m}(f)$ is the DFT of the signal centered around time $\beta m$, and $\alpha$ and $\beta$ control the time and frequency resolution of the transform.
-
-The mathematical details, derivations, and proofs of these equations are beyond the scope of this thesis. However, an interesting connection between \textcite{gabor1946}'s equations and \textcite{shannon1948}'s sampling theorem can be shown with a precursory overview of the equations. Gabor's original paper describes the Gabor transform by the following set of equations:
->>>>>>> fd94d980
 
 The STFT, or short-time Fourier transform, has been described independently from Gabor's work (\cite{stftindie}), but additional research in the 1980s (\cite{dictionary}) led to the STFT being formalized and described as a special case of the Gabor transform, in recognition of Gabor's pioneering work. The STFT $X(f)$ of a discrete-time signal $x(n)$ is described by equation \ref{equation:stft}:
 \begin{flalign}\tag{8}\label{equation:stft}
